# This workflow will install Python dependencies, run tests and lint with a variety of Python versions
# For more information see: https://help.github.com/actions/language-and-framework-guides/using-python-with-github-actions

name: Python package

on: [workflow_dispatch]
#  push:
#    branches: [ "main" ]
#  pull_request:
#    branches: [ "main" ]

jobs:
  build:

    runs-on: ${{ matrix.os }}
    strategy:
      fail-fast: false
      matrix:
<<<<<<< HEAD
        # os: [ubuntu-latest, macOS-latest, windows-latest]
=======
        #os: [ubuntu-latest, macOS-latest, windows-latest]
>>>>>>> ea718e09
        os: [ubuntu-latest, windows-latest]
        python-version: ["3.7", "3.8", "3.9", "3.10", "3.11"]

    steps:
    - uses: actions/checkout@v3
    - name: Set up Python ${{ matrix.python-version }}
      uses: actions/setup-python@v4
      with:
        python-version: ${{ matrix.python-version }}
    - name: Install dependencies
      run: |
        python -m pip install --upgrade pip
        python -m pip install flake8 pytest 
        pip install -e .
    - name: Lint with flake8
      run: |
        # stop the build if there are Python syntax errors or undefined names
        flake8 . --count --select=E9,F63,F7,F82 --show-source --statistics
        # exit-zero treats all errors as warnings. The GitHub editor is 127 chars wide
        flake8 . --count --exit-zero --max-complexity=10 --max-line-length=127 --statistics
    - name: Test with pytest
      run: |
        pytest<|MERGE_RESOLUTION|>--- conflicted
+++ resolved
@@ -16,11 +16,6 @@
     strategy:
       fail-fast: false
       matrix:
-<<<<<<< HEAD
-        # os: [ubuntu-latest, macOS-latest, windows-latest]
-=======
-        #os: [ubuntu-latest, macOS-latest, windows-latest]
->>>>>>> ea718e09
         os: [ubuntu-latest, windows-latest]
         python-version: ["3.7", "3.8", "3.9", "3.10", "3.11"]
 
